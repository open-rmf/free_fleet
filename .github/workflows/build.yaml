--- conflicted
+++ resolved
@@ -26,10 +26,6 @@
       with:
         path: ros1_ws/src/free_fleet
     - name: ros-deps
-<<<<<<< HEAD
-      run: |
-        cd ros1_ws
-=======
       run: |
         cd ros1_ws
         rosdep update
@@ -37,8 +33,7 @@
           --from-paths src \
           --ignore-src \
           --rosdistro noetic \
-          --skip-keys "turtlebot3_bringup turtlebot3_navigation turtlebot3_gazebo rmf_fleet_msgs ament_lint_common rclcpp rclpy builtin_interfaces ament_cmake rosidl_default_generators" \
-          -r -y
+          -yr
     - name: build
       shell: bash
       run: |
@@ -50,61 +45,4 @@
           free_fleet \
           ff_examples_ros1 \
           ff_rviz_plugins_ros1 \
-          free_fleet_client_ros1
-
-  ros2:
-    runs-on: ubuntu-20.04
-    container:
-      image: docker://ros:foxy-ros-base-focal
-    steps:
-    - name: non-ros-deps
-      run: |
-        sudo apt update && sudo apt install \
-          git wget qt5-default \
-          python3-rosdep \
-          python3-vcstool \
-          python3-colcon-common-extensions \
-          -y
-    - name: workspace
-      run: |
-        mkdir -p ros2_ws/src
-        cd ros2_ws/src
-        git clone https://github.com/osrf/free_fleet
-        git clone https://github.com/osrf/rmf_core
-    - name: checkout
-      uses: actions/checkout@v2
-      with:
-        path: ros2_ws/src/free_fleet
-    - name: ros-deps
-      run: |
-        cd ros2_ws
->>>>>>> f79ef941
-        rosdep update
-        rosdep install \
-          --from-paths src \
-          --ignore-src \
-<<<<<<< HEAD
-          --rosdistro noetic \
-          -yr
-    - name: build
-      shell: bash
-      run: |
-        cd ros1_ws
-        source /opt/ros/noetic/setup.bash
-        colcon build \
-          --cmake-args -DCMAKE_BUILD_TYPE=RELEASE
-=======
-          --rosdistro foxy \
-          -r -y
-    - name: build
-      shell: bash
-      run: |
-        cd ros2_ws
-        source /opt/ros/foxy/setup.bash
-        colcon build \
-          --cmake-args -DCMAKE_BUILD_TYPE=RELEASE \
-          --packages-up-to \
-          free_fleet \
-          ff_examples_ros2 \
-          free_fleet_server_ros2
->>>>>>> f79ef941
+          free_fleet_client_ros1