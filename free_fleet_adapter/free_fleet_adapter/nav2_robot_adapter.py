--- conflicted
+++ resolved
@@ -38,15 +38,11 @@
     make_nav2_cancel_all_goals_request,
     namespacify,
 )
-<<<<<<< HEAD
-from free_fleet_adapter.robot_adapter import ExecutionHandle, RobotAdapter
-=======
 from free_fleet_adapter.action import (
     RobotActionContext,
     RobotActionState,
 )
-from free_fleet_adapter.robot_adapter import RobotAdapter
->>>>>>> 28b152bd
+from free_fleet_adapter.robot_adapter import ExecutionHandle, RobotAdapter
 
 from geometry_msgs.msg import TransformStamped
 import numpy as np
@@ -411,17 +407,9 @@
             return
 
         activity_identifier = None
-<<<<<<< HEAD
         nav_handle = self.nav_handle
         if nav_handle:
             if nav_handle.execution and self._is_navigation_done(nav_handle):
-=======
-        if self.execution:
-            # TODO(ac): use an enum to record what type of execution it is,
-            # whether navigation or custom executions
-            # Handle navigation commands
-            if self.nav_goal_id is not None and self._is_navigation_done():
->>>>>>> 28b152bd
                 # TODO(ac): Refactor this check as as self._is_navigation_done
                 # takes a while and the execution may have become None due to
                 # task cancellation.
@@ -430,9 +418,6 @@
                 # TODO(ac): use an enum to record what type of execution it is,
                 # whether navigation or custom executions
                 self.replan_counts = 0
-<<<<<<< HEAD
-            activity_identifier = nav_handle.activity
-=======
             # Handle custom actions
             elif self.current_action is not None:
                 current_action_state = self.current_action.update_action()
@@ -448,9 +433,7 @@
                             self.current_action.execution.finished()
                         self.current_action = None
             # Commands are still being carried out
-            else:
-                activity_identifier = self.execution.identifier
->>>>>>> 28b152bd
+            activity_identifier = nav_handle.activity
 
         self.update_handle.update(state, activity_identifier)
 
